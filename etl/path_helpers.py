"""Helper functions for ObjectIds and paths"""
import logging
import re
from pathlib import PurePosixPath

from etl.file_processor_config import FileProcessorConfig
from etl.object_store.object_id import ObjectId

<<<<<<< HEAD
logger = logging.getLogger(__name__)
=======
LOGGER = logging.getLogger(__name__)
>>>>>>> fce7e2a5

def _compute_config_path(config_object_id: ObjectId, *args) -> ObjectId:
    """Computes a bucket directory relative to a processor config path.

    :param config_file_name: The configuration file name.
    :return: The bucket path.
    """
    path = str(PurePosixPath(config_object_id.path).parent.joinpath(*args))
    return ObjectId(config_object_id.namespace, path)


def get_inbox_path(config_object_id: ObjectId, cfg: FileProcessorConfig, file_object_id: ObjectId = None) -> ObjectId:
    """Gets an ObjectId of the inbox directory for a given config or an object below it
    :param config_object_id: The ObjectId of the processor config file
    :param cfg: The deserialized processor config
    :param file_object_id: An optional object to locate in the directory
    """
    return (_compute_config_path(config_object_id, cfg.inbox_dir, filename(file_object_id))
            if file_object_id is not None
            else _compute_config_path(config_object_id, cfg.inbox_dir))


def get_processing_path(config_object_id: ObjectId, cfg: FileProcessorConfig, file_object_id: ObjectId = None) -> ObjectId:
    """Gets an ObjectId of the processing directory for a given config or an object below it
    :param config_object_id: The ObjectId of the processor config file
    :param cfg: The deserialized processor config
    :param file_object_id: An optional object to locate in the directory
    """
    return (_compute_config_path(config_object_id, cfg.processing_dir, filename(file_object_id))
            if file_object_id is not None
            else _compute_config_path(config_object_id, cfg.processing_dir))


def get_archive_path(config_object_id: ObjectId, cfg: FileProcessorConfig, file_object_id: ObjectId = None) -> ObjectId:
    """Gets an ObjectId of the archive directory for a given config or an object below it
    :param config_object_id: The ObjectId of the processor config file
    :param cfg: The deserialized processor config
    :param file_object_id: An optional object to locate in the directory
    """
    return (_compute_config_path(config_object_id, cfg.archive_dir, filename(file_object_id))
            if file_object_id is not None
            else _compute_config_path(config_object_id, cfg.archive_dir))


def get_error_path(config_object_id: ObjectId, cfg: FileProcessorConfig, file_object_id: ObjectId = None) -> ObjectId:
    """Gets an ObjectId of the error directory for a given config or an object below it
    :param config_object_id: The ObjectId of the processor config file
    :param cfg: The deserialized processor config
    :param file_object_id: An optional object to locate in the directory
    """
    return (_compute_config_path(config_object_id, cfg.error_dir, filename(file_object_id))
            if file_object_id is not None
            else _compute_config_path(config_object_id, cfg.error_dir))


def rename(object_id: ObjectId, new_filename: str) -> ObjectId:
    """Compute a sibling ObjectId in the same namespace and directory
    :param object_id: The starting point object
    :param new_filename: The name to replace the base object's with
    """
    path = str(PurePosixPath(object_id.path).parent.joinpath(new_filename))
    return ObjectId(object_id.namespace, path)


def parent(object_id: ObjectId) -> ObjectId:
    """Computes the directory containing the given object"""
    return ObjectId(object_id.namespace, str(PurePosixPath(object_id.path).parent))


def glob_matches(object_id: ObjectId, config_object_id: ObjectId, cfg: FileProcessorConfig) -> bool:
    """Checks if the configured glob pattern matches the object path relative to the config directory"""
    if object_id.namespace != config_object_id.namespace:
        return False

    try:
        file_path = str(PurePosixPath(object_id.path).relative_to(parent(config_object_id).path))
        globs = cfg.handled_file_glob.replace(" ", "")
        regex = re.compile(f".*({globs})$")
        result = bool(regex.match(file_path))
<<<<<<< HEAD
        logger.info("File {%s} regex match result: %s", file_path, result)
        return result
    except re.error as regex_error:
        logger.error("Regex compilation error: %s", regex_error)
        return False
    except ValueError as value_error:
        logger.error("Value error during glob matching: %s", value_error)
=======
        LOGGER.info("File {%s} regex match result: %s", file_path, result)
        return result
    except re.error as regex_error:
        LOGGER.error("Regex compilation error: %s", regex_error)
        return False
    except ValueError as value_error:
        LOGGER.error("Value error during glob matching: %s", value_error)
>>>>>>> fce7e2a5
        return False


def filename(object_id: ObjectId) -> str:
    """Gets just the leaf filename of the object"""
    return str(PurePosixPath(object_id.path).name)<|MERGE_RESOLUTION|>--- conflicted
+++ resolved
@@ -6,11 +6,9 @@
 from etl.file_processor_config import FileProcessorConfig
 from etl.object_store.object_id import ObjectId
 
-<<<<<<< HEAD
+
 logger = logging.getLogger(__name__)
-=======
-LOGGER = logging.getLogger(__name__)
->>>>>>> fce7e2a5
+
 
 def _compute_config_path(config_object_id: ObjectId, *args) -> ObjectId:
     """Computes a bucket directory relative to a processor config path.
@@ -90,15 +88,6 @@
         globs = cfg.handled_file_glob.replace(" ", "")
         regex = re.compile(f".*({globs})$")
         result = bool(regex.match(file_path))
-<<<<<<< HEAD
-        logger.info("File {%s} regex match result: %s", file_path, result)
-        return result
-    except re.error as regex_error:
-        logger.error("Regex compilation error: %s", regex_error)
-        return False
-    except ValueError as value_error:
-        logger.error("Value error during glob matching: %s", value_error)
-=======
         LOGGER.info("File {%s} regex match result: %s", file_path, result)
         return result
     except re.error as regex_error:
@@ -106,7 +95,6 @@
         return False
     except ValueError as value_error:
         LOGGER.error("Value error during glob matching: %s", value_error)
->>>>>>> fce7e2a5
         return False
 
 

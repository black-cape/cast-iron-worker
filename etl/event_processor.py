--- conflicted
+++ resolved
@@ -3,18 +3,13 @@
 import os
 import subprocess
 import tempfile
-<<<<<<< HEAD
 from multiprocessing import Process
-from typing import Dict
-=======
 from typing import Dict, Optional
->>>>>>> 42543900
 
 from etl.config import settings
 from etl.file_processor_config import (FileProcessorConfig,
                                        load_python_processor, try_loads)
 from etl.messaging.interfaces import MessageProducer
-from etl.messaging.kafka_producer import KafkaMessageProducer
 from etl.object_store.interfaces import EventType, ObjectStore
 from etl.object_store.object_id import ObjectId
 from etl.path_helpers import (filename, get_archive_path, get_error_path,
